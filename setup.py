--- conflicted
+++ resolved
@@ -116,7 +116,6 @@
 #os.environ['NPY_DISTUTILS_APPEND_FLAGS'] = '1'
 
 # Source order is important for dependencies
-<<<<<<< HEAD
 #f90src = ['WavDynMods.f90',
 #          'PatclVelct.f90',
 #          'BodyIntgr.f90',
@@ -167,88 +166,10 @@
 #    mylib = ['lapack']
 #    mylink = []
 
+
 #pyhamsExt = Extension('pyhams.libhams', sources=[os.path.join(root_dir,m) for m in f90src],
 #                      extra_compile_args=mycargs+myargs,
 #                      extra_f90_compile_args=myfargs+myargs,
 #                      libraries=mylib,
 #                      extra_link_args=['-fopenmp']+mylink)
-#extlist = [] if platform.system() == 'Windows' else [pyhamsExt]
-=======
-f90src = ['WavDynMods.f90',
-          'PatclVelct.f90',
-          'BodyIntgr.f90',
-          'BodyIntgr_irr.f90',
-          'AssbMatx.f90',    
-          'AssbMatx_irr.f90',
-          'SingularIntgr.f90',
-          'InfGreen_Appr.f90',
-          'FinGrnExtSubs.f90',
-          'FinGreen3D.f90',
-          'CalGreenFunc.f90',
-          'HydroStatic.f90',
-          'ImplementSubs.f90',
-          'InputFiles.f90',
-          'NormalProcess.f90',
-          'ReadPanelMesh.f90',
-          'PotentWavForce.f90',
-          'PressureElevation.f90',
-          'PrintOutput.f90',
-          'SolveMotion.f90',
-          'WavDynSubs.f90',
-          'HAMS_Prog.f90',
-          'HAMS_Prog.pyf',
-          ]
-root_dir = os.path.join('pyhams','src')
-
-intel_flag = sysconfig.get_config_var('FC') == 'ifort'
-
-if not intel_flag:
-    for a in sys.argv:
-        intel_flag = intel_flag or a.find('intel')>=0
-
-if not intel_flag:
-    try:
-        if os.environ['FC'] == 'ifort':
-            intel_flag = True
-    except KeyError:
-        pass
-
-myargs = ['-O3','-m64','-fPIC','-g']
-mycargs = ['-std=c11']
-if intel_flag:
-    myfargs = ['-mkl']
-    mylib = ['mkl_rt']
-    mylink = []
-else:
-    myfargs = ['-fno-align-commons','-fdec-math']
-    mylib = ['lapack']
-    mylink = []
-
-pyhamsExt = Extension('pyhams.libhams', sources=[os.path.join(root_dir,m) for m in f90src],
-                      extra_compile_args=mycargs+myargs,
-                      extra_f90_compile_args=myfargs+myargs,
-                      libraries=mylib,
-                      extra_link_args=['-fopenmp']+mylink)
-extlist = [] if platform.system() == 'Windows' else [pyhamsExt]
-
-setup(
-    name='pyHAMS',
-    version='1.0.0',
-    description='Python module wrapping around HAMS',
-    author='NREL WISDEM Team',
-    author_email='systems.engineering@nrel.gov',
-    license='Apache License, Version 2.0',
-    install_requires=[
-        "numpy",
-        "setuptools",
-    ],
-    extras_require={
-        "testing": ["pytest"],
-    },
-    python_requires=">=3.8",
-    package_data={'pyhams': []},
-    packages=['pyhams'],
-    ext_modules=extlist,
-)
->>>>>>> 8b7a93d4
-
+#extlist = [] if platform.system() == 'Windows' else [pyhamsExt]